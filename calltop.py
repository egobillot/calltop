--- conflicted
+++ resolved
@@ -880,17 +880,12 @@
     for fname in syscall_list:
         try:
             syscall_name = b.get_syscall_fnname(fname)
-<<<<<<< HEAD
-            b.attach_kprobe(event=syscall_name, fn_name='do_enter_%s' % fname)
-            b.attach_kretprobe(event=syscall_name, fn_name='do_return_%s' % fname)
-=======
             # exec syscall_enter_%s' (bpf) when we enter in syscall_name
             b.attach_kprobe(event=syscall_name,
                             fn_name='syscall_enter_%s' % fname)
             # exec syscall_return_%s' (bpf) when we return from syscall_name
             b.attach_kretprobe(event=syscall_name,
                                fn_name='syscall_return_%s' % fname)
->>>>>>> 188fa4de
         except KeyboardInterrupt:
             display.print_header(b'Exiting ...')
             display.reset()
